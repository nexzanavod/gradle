--- conflicted
+++ resolved
@@ -288,9 +288,7 @@
   - Variant 'api' must declare at least one attribute."""
     }
 
-<<<<<<< HEAD
-    @FailsWithInstantExecution
-=======
+    @FailsWithInstantExecution
     def "fails to generate Gradle metadata if no dependency have a version"() {
         given:
         settingsFile.text = """
@@ -336,7 +334,7 @@
   - Publication only contains dependencies and/or constraints without a version. You need to"""
     }
 
->>>>>>> bef376a1
+    @FailsWithInstantExecution
     def "publishes ivy status"() {
         given:
         settingsFile << "rootProject.name = 'root'"
